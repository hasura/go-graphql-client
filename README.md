# go-graphql-client

[![Unit tests](https://github.com/hasura/go-graphql-client/actions/workflows/test.yml/badge.svg)](https://github.com/hasura/go-graphql-client/actions/workflows/test.yml)

**Preface:** This is a fork of `https://github.com/shurcooL/graphql` with extended features (subscription client, named operation)

The subscription client follows Apollo client specification https://github.com/apollographql/subscriptions-transport-ws/blob/master/PROTOCOL.md, using WebSocket protocol with https://github.com/coder/websocket, a minimal and idiomatic WebSocket library for Go.

Package `graphql` provides a GraphQL client implementation.

For more information, see package [`github.com/shurcooL/githubv4`](https://github.com/shurcooL/githubv4), which is a specialized version targeting GitHub GraphQL API v4. That package is driving the feature development.

**Note**: Before v0.8.0, `QueryRaw`, `MutateRaw`, and `Subscribe` methods return `*json.RawMessage`. This output type is redundant to be decoded. From v0.8.0, the output type is changed to `[]byte`.

- [go-graphql-client](#go-graphql-client)
<<<<<<< HEAD
	- [Installation](#installation)
	- [Usage](#usage)
		- [Authentication](#authentication)
		- [Simple Query](#simple-query)
		- [Arguments and Variables](#arguments-and-variables)
		- [Custom scalar tag](#custom-scalar-tag)
		- [Skip GraphQL field](#skip-graphql-field)
		- [Inline Fragments](#inline-fragments)
		- [Specify GraphQL type name](#specify-graphql-type-name)
		- [Mutations](#mutations)
			- [Mutations Without Fields](#mutations-without-fields)
		- [Subscription](#subscription)
			- [Usage](#usage-1)
			- [Subscribe](#subscribe)
			- [Stop the subscription](#stop-the-subscription)
			- [Authentication](#authentication-1)
			- [Options](#options)
			- [Subscription Protocols](#subscription-protocols)
			- [Handle connection error](#handle-connection-error)
				- [Connection Initialisation Timeout](#connection-initialisation-timeout)
				- [WebSocket Connection Idle Timeout](#websocket-connection-idle-timeout)
			- [Events](#events)
			- [Custom HTTP Client](#custom-http-client)
			- [Custom WebSocket client](#custom-websocket-client)
		- [Options](#options-1)
		- [Execute pre-built query](#execute-pre-built-query)
		- [Get extensions from response](#get-extensions-from-response)
		- [With operation name (deprecated)](#with-operation-name-deprecated)
		- [Raw bytes response](#raw-bytes-response)
		- [Multiple mutations with ordered map](#multiple-mutations-with-ordered-map)
		- [Debugging and Unit test](#debugging-and-unit-test)
	- [Directories](#directories)
	- [References](#references)
	- [License](#license)
=======
  - [Installation](#installation)
  - [Usage](#usage)
    - [Authentication](#authentication)
      - [WithRequestModifier](#withrequestmodifier)
      - [OAuth2](#oauth2)
    - [Simple Query](#simple-query)
    - [Arguments and Variables](#arguments-and-variables)
    - [Custom scalar tag](#custom-scalar-tag)
    - [Skip GraphQL field](#skip-graphql-field)
    - [Inline Fragments](#inline-fragments)
    - [Specify GraphQL type name](#specify-graphql-type-name)
    - [Mutations](#mutations)
      - [Mutations Without Fields](#mutations-without-fields)
    - [Subscription](#subscription)
      - [Usage](#usage-1)
      - [Subscribe](#subscribe)
      - [Stop the subscription](#stop-the-subscription)
      - [Authentication](#authentication-1)
      - [Options](#options)
      - [Subscription Protocols](#subscription-protocols)
      - [Handle connection error](#handle-connection-error)
      - [Events](#events)
      - [Custom HTTP Client](#custom-http-client)
      - [Custom WebSocket client](#custom-websocket-client)
    - [Options](#options-1)
    - [Execute pre-built query](#execute-pre-built-query)
    - [Get extensions from response](#get-extensions-from-response)
    - [Get headers from response](#get-headers-from-response)
    - [With operation name (deprecated)](#with-operation-name-deprecated)
    - [Raw bytes response](#raw-bytes-response)
    - [Multiple mutations with ordered map](#multiple-mutations-with-ordered-map)
    - [Debugging and Unit test](#debugging-and-unit-test)
  - [Directories](#directories)
  - [References](#references)
  - [License](#license)
>>>>>>> 3b34c446

## Installation

`go-graphql-client` requires Go version 1.20 or later. For older Go versions:

- **>= 1.16 < 1.20**: downgrade the library to version v0.9.x
- **< 1.16**: downgrade the library version below v0.7.1.

```bash
go get -u github.com/hasura/go-graphql-client
```

## Usage

Construct a GraphQL client, specifying the GraphQL server URL. Then, you can use it to make GraphQL queries and mutations.

```Go
client := graphql.NewClient("https://example.com/graphql", nil)
// Use client...
```

### Authentication

Some GraphQL servers may require authentication. The `graphql` package does not directly handle authentication. Instead, when creating a new client, you're expected to pass an `http.Client` that performs authentication.

#### WithRequestModifier

Use `WithRequestModifier` method to inject headers into the request before sending to the GraphQL server.

```go
client := graphql.NewClient(endpoint, http.DefaultClient).
  WithRequestModifier(func(r *http.Request) {
	  r.Header.Set("Authorization", "random-token")
  })
```

#### OAuth2

The easiest and recommended way to do this is to use the [`golang.org/x/oauth2`](https://golang.org/x/oauth2) package. You'll need an OAuth token with the right scopes. Then:

```Go
import "golang.org/x/oauth2"

func main() {
	src := oauth2.StaticTokenSource(
		&oauth2.Token{AccessToken: os.Getenv("GRAPHQL_TOKEN")},
	)
	httpClient := oauth2.NewClient(context.Background(), src)

	client := graphql.NewClient("https://example.com/graphql", httpClient)
	// Use client...
```

### Simple Query

To make a GraphQL query, you need to define a corresponding Go type. Variable names must be upper case, see [here](https://github.com/hasura/go-graphql-client/blob/master/README.md#specify-graphql-type-name)

For example, to make the following GraphQL query:

```GraphQL
query {
	me {
		name
	}
}
```

You can define this variable:

```Go
var query struct {
	Me struct {
		Name string
	}
}
```

Then call `client.Query`, passing a pointer to it:

```Go
err := client.Query(context.Background(), &query, nil)
if err != nil {
	// Handle error.
}
fmt.Println(query.Me.Name)

// Output: Luke Skywalker
```

### Arguments and Variables

Often, you'll want to specify arguments on some fields. You can use the `graphql` struct field tag for this.

For example, to make the following GraphQL query:

```GraphQL
{
	human(id: "1000") {
		name
		height(unit: METER)
	}
}
```

You can define this variable:

```Go
var q struct {
	Human struct {
		Name   string
		Height float64 `graphql:"height(unit: METER)"`
	} `graphql:"human(id: \"1000\")"`
}
```

Then call `client.Query`:

```Go
err := client.Query(context.Background(), &q, nil)
if err != nil {
	// Handle error.
}
fmt.Println(q.Human.Name)
fmt.Println(q.Human.Height)

// Output:
// Luke Skywalker
// 1.72
```

However, that'll only work if the arguments are constant and known in advance. Otherwise, you will need to make use of variables. Replace the constants in the struct field tag with variable names:

```Go
var q struct {
	Human struct {
		Name   string
		Height float64 `graphql:"height(unit: $unit)"`
	} `graphql:"human(id: $id)"`
}
```

Then, define a `variables` map with their values:

```Go
variables := map[string]interface{}{
	"id":   graphql.ID(id),
	"unit": starwars.LengthUnit("METER"),
}
```

Finally, call `client.Query` providing `variables`:

```Go
err := client.Query(context.Background(), &q, variables)
if err != nil {
	// Handle error.
}
```

Variables get encoded as normal JSON. So if you supply a struct for a variable and want to rename fields, you can do this like this:

```Go
type Dimensions struct {
	Width int `json:"ship_width"`,
	Height int `json:"ship_height"`
}

var myDimensions = Dimensions{
	Width : 10,
	Height : 6,
}

var mutation struct {
  CreateDimensions struct {
     ID string `graphql:"id"`
  } `graphql:"create_dimensions(ship_dimensions: $ship_dimensions)"`
}

variables := map[string]interface{}{
	"ship_dimensions":  myDimensions,
}

err := client.Mutate(context.TODO(), &mutation, variables)

```

which will set `ship_dimensions` to an object with the properties `ship_width` and `ship_height`.

### Custom scalar tag

Because the generator reflects recursively struct objects, it can't know if the struct is a custom scalar such as JSON. To avoid expansion of the field during query generation, let's add the tag `scalar:"true"` to the custom scalar. If the scalar implements the JSON decoder interface, it will be automatically decoded.

```Go
struct {
	Viewer struct {
		ID         interface{}
		Login      string
		CreatedAt  time.Time
		DatabaseID int
	}
}

// Output:
// {
//   viewer {
//	   id
//		 login
//		 createdAt
//		 databaseId
//   }
// }

struct {
	Viewer struct {
		ID         interface{}
		Login      string
		CreatedAt  time.Time
		DatabaseID int
	} `scalar:"true"`
}

// Output
// { viewer }
```

### Skip GraphQL field

```go
struct {
  Viewer struct {
		ID         interface{} `graphql:"-"`
		Login      string
		CreatedAt  time.Time `graphql:"-"`
		DatabaseID int
  }
}

// Output
// {viewer{login,databaseId}}
```

### Inline Fragments

Some GraphQL queries contain inline fragments. You can use the `graphql` struct field tag to express them.

For example, to make the following GraphQL query:

```GraphQL
{
	hero(episode: "JEDI") {
		name
		... on Droid {
			primaryFunction
		}
		... on Human {
			height
		}
	}
}
```

You can define this variable:

```Go
var q struct {
	Hero struct {
		Name  string
		Droid struct {
			PrimaryFunction string
		} `graphql:"... on Droid"`
		Human struct {
			Height float64
		} `graphql:"... on Human"`
	} `graphql:"hero(episode: \"JEDI\")"`
}
```

Alternatively, you can define the struct types corresponding to inline fragments, and use them as embedded fields in your query:

```Go
type (
	DroidFragment struct {
		PrimaryFunction string
	}
	HumanFragment struct {
		Height float64
	}
)

var q struct {
	Hero struct {
		Name          string
		DroidFragment `graphql:"... on Droid"`
		HumanFragment `graphql:"... on Human"`
	} `graphql:"hero(episode: \"JEDI\")"`
}
```

Then call `client.Query`:

```Go
err := client.Query(context.Background(), &q, nil)
if err != nil {
	// Handle error.
}
fmt.Println(q.Hero.Name)
fmt.Println(q.Hero.PrimaryFunction)
fmt.Println(q.Hero.Height)

// Output:
// R2-D2
// Astromech
// 0
```

### Specify GraphQL type name

The GraphQL type is automatically inferred from Go type by reflection. However, it's cumbersome in some use cases, e.g. lowercase names. In Go, a type name with a first lowercase letter is considered private. If we need to reuse it for other packages, there are 2 approaches: type alias or implement `GetGraphQLType` method.

```go
type UserReviewInput struct {
	Review string
	UserID string
}

// type alias
type user_review_input UserReviewInput
// or implement GetGraphQLType method
func (u UserReviewInput) GetGraphQLType() string { return "user_review_input" }

variables := map[string]interface{}{
  "input": UserReviewInput{}
}

//query arguments without GetGraphQLType() defined
//($input: UserReviewInput!)
//query arguments with GetGraphQLType() defined:w
//($input: user_review_input!)
```

### Mutations

Mutations often require information that you can only find out by performing a query first. Let's suppose you've already done that.

For example, to make the following GraphQL mutation:

```GraphQL
mutation($ep: Episode!, $review: ReviewInput!) {
	createReview(episode: $ep, review: $review) {
		stars
		commentary
	}
}
variables {
	"ep": "JEDI",
	"review": {
		"stars": 5,
		"commentary": "This is a great movie!"
	}
}
```

You can define:

```Go
var m struct {
	CreateReview struct {
		Stars      int
		Commentary string
	} `graphql:"createReview(episode: $ep, review: $review)"`
}
variables := map[string]interface{}{
	"ep": starwars.Episode("JEDI"),
	"review": starwars.ReviewInput{
		Stars:      5,
		Commentary: "This is a great movie!",
	},
}
```

Then call `client.Mutate`:

```Go
err := client.Mutate(context.Background(), &m, variables)
if err != nil {
	// Handle error.
}
fmt.Printf("Created a %v star review: %v\n", m.CreateReview.Stars, m.CreateReview.Commentary)

// Output:
// Created a 5 star review: This is a great movie!
```

#### Mutations Without Fields

Sometimes, you don't need any fields returned from a mutation. Doing that is easy.

For example, to make the following GraphQL mutation:

```GraphQL
mutation($ep: Episode!, $review: ReviewInput!) {
	createReview(episode: $ep, review: $review)
}
variables {
	"ep": "JEDI",
	"review": {
		"stars": 5,
		"commentary": "This is a great movie!"
	}
}
```

You can define:

```Go
var m struct {
	CreateReview string `graphql:"createReview(episode: $ep, review: $review)"`
}
variables := map[string]interface{}{
	"ep": starwars.Episode("JEDI"),
	"review": starwars.ReviewInput{
		Stars:      5,
		Commentary: "This is a great movie!",
	},
}
```

Then call `client.Mutate`:

```Go
err := client.Mutate(context.Background(), &m, variables)
if err != nil {
	// Handle error.
}
fmt.Printf("Created a review: %s.\n", m.CreateReview)

// Output:
// Created a review: .
```

### Subscription

#### Usage

Construct a Subscription client, specifying the GraphQL server URL.

```Go
client := graphql.NewSubscriptionClient("wss://example.com/graphql")
defer client.Close()

// Subscribe subscriptions
// ...
// finally run the client
client.Run()
```

#### Subscribe

To make a GraphQL subscription, you need to define a corresponding Go type.

For example, to make the following GraphQL query:

```GraphQL
subscription {
	me {
		name
	}
}
```

You can define this variable:

```Go
var subscription struct {
	Me struct {
		Name string
	}
}
```

Then call `client.Subscribe`, passing a pointer to it:

```Go
subscriptionId, err := client.Subscribe(&query, nil, func(dataValue []byte, errValue error) error {
	if errValue != nil {
		// handle error
		// if returns error, it will failback to `onError` event
		return nil
	}
	data := query{}
	// use the github.com/hasura/go-graphql-client/pkg/jsonutil package
	err := jsonutil.UnmarshalGraphQL(dataValue, &data)

	fmt.Println(query.Me.Name)

	// Output: Luke Skywalker
	return nil
})

if err != nil {
	// Handle error.
}
```

#### Stop the subscription

You can programmatically stop the subscription while the client is running by using the `Unsubscribe` method or returning a special error to stop it in the callback.

```Go
subscriptionId, err := client.Subscribe(&query, nil, func(dataValue []byte, errValue error) error {
	// ...
	// return this error to stop the subscription in the callback
	return graphql.ErrSubscriptionStopped
})

if err != nil {
	// Handle error.
}

// unsubscribe the subscription while the client is running with the subscription ID
client.Unsubscribe(subscriptionId)
```

#### Authentication

The subscription client is authenticated with GraphQL server through connection params:

```Go
client := graphql.NewSubscriptionClient("wss://example.com/graphql").
	WithConnectionParams(map[string]interface{}{
		"headers": map[string]string{
				"authentication": "...",
		},
	}).
	// or lazy parameters with function
  WithConnectionParamsFn(func () map[string]interface{} {
		return map[string]interface{} {
			"headers": map[string]string{
  				"authentication": "...",
  		},
		}
	})
```

Some servers validate custom auth tokens on the header instead. To authenticate with headers, use `WebsocketOptions`:

```go
client := graphql.NewSubscriptionClient(serverEndpoint).
    WithWebSocketOptions(graphql.WebsocketOptions{
        HTTPHeader: http.Header{
            "Authorization": []string{"Bearer random-secret"},
        },
    })
```

#### Options

```Go
client.
	//  write timeout of websocket client
	WithTimeout(time.Minute).
	// When the websocket server was stopped, the client will retry connecting every second until timeout
	WithRetryTimeout(time.Minute).
	// sets loging function to print out received messages. By default, nothing is printed
	WithLog(log.Println).
	// max size of response message
	WithReadLimit(10*1024*1024).
	// these operation event logs won't be printed
	WithoutLogTypes(graphql.GQLData, graphql.GQLConnectionKeepAlive).
	// the client should exit when all subscriptions were closed, default true
	WithExitWhenNoSubscription(false).
	// WithRetryStatusCodes allow retry the subscription connection when receiving one of these codes
	// the input parameter can be number string or range, e.g 4000-5000
	WithRetryStatusCodes("4000", "4000-4050").
	// WithSyncMode subscription messages are executed in sequence (without goroutine)
	WithSyncMode(true)
```

#### Subscription Protocols

The subscription client supports 2 protocols:

- [subscriptions-transport-ws](https://github.com/apollographql/subscriptions-transport-ws/blob/master/PROTOCOL.md) (default)
- [graphql-ws](https://github.com/enisdenjo/graphql-ws/blob/master/PROTOCOL.md)

The protocol can be switchable by the `WithProtocol` function.

```Go
client.WithProtocol(graphql.GraphQLWS)
```

#### Handle connection error

GraphQL servers can define custom WebSocket error codes in the 3000-4999 range. For example, in the `graphql-ws` protocol, the server sends the invalid message error with status [4400](https://github.com/enisdenjo/graphql-ws/blob/master/PROTOCOL.md#invalid-message). In this case, the subscription client should let the user handle the error through the `OnError` event.

```go
client := graphql.NewSubscriptionClient(serverEndpoint).
  OnError(func(sc *graphql.SubscriptionClient, err error) error {
  	if sc.IsUnauthorized(err) || strings.Contains(err.Error(), "invalid x-hasura-admin-secret/x-hasura-access-key") {
			// exit the subscription client due to unauthorized error
  		return err
  	}

		if sc.IsInternalConnectionError(err) {
			return err
		}

		// otherwise ignore the error and the client will restart.
  	return nil
  })
```

##### Connection Initialisation Timeout

The connection initialisation timeout error happens when the subscription client emitted the `ConnectionInit` event but hasn't received any message for a long duration. The default timeout is a minute. You can adjust the timeout by calling the `WithConnectionInitialisationTimeout` method. This error is disabled if the timeout duration is `0`.

```go
client := graphql.NewSubscriptionClient(serverEndpoint).
	WithConnectionInitialisationTimeout(2*time.Minute).
  OnError(func(sc *graphql.SubscriptionClient, err error) error {
  	if sc.IsConnectionInitialisationTimeout(err) {
			// restart the client
  		return nil
  	}

		// catch other errors...

		return err
  })
```

##### WebSocket Connection Idle Timeout

This error happens if the websocket connection idle timeout duration is larger than `0` and the subscription client doesn't receive any message from the server, include keep-alive message for a long duration. The setting is disabled by default and can be configured by the `WithWebsocketConnectionIdleTimeout` method.

```go
client := graphql.NewSubscriptionClient(serverEndpoint).
	WithWebsocketConnectionIdleTimeout(time.Minute).
  OnError(func(sc *graphql.SubscriptionClient, err error) error {
  	if sc.IsWebsocketConnectionIdleTimeout(err) {
			// restart the client
  		return nil
  	}

		// catch other errors...

		return err
  })
```

#### Events

```Go
// OnConnected event is triggered when the websocket connected to GraphQL server sucessfully
client.OnConnected(fn func())

// OnDisconnected event is triggered when the websocket client was disconnected
client.OnDisconnected(fn func())

// OnError event is triggered when there is any connection error. This is bottom exception handler level
// If this function is empty, or returns nil, the error is ignored
// If returns error, the websocket connection will be terminated
client.OnError(onError func(sc *SubscriptionClient, err error) error)

// OnConnectionAlive event is triggered when the websocket receive a connection alive message (differs per protocol)
client.OnConnectionAlive(fn func())

// OnSubscriptionComplete event is triggered when the subscription receives a terminated message from the server
client.OnSubscriptionComplete(fn func(sub Subscription))
```

#### Custom HTTP Client

Use `WithWebSocketOptions` to customize the HTTP client which is used by the subscription client.

```go
client.WithWebSocketOptions(WebsocketOptions{
	HTTPClient: &http.Client{
		Transport: http.DefaultTransport,
		Timeout: time.Minute,
	}
})
```

#### Custom WebSocket client

By default, the subscription client uses [coder WebSocket client](https://github.com/coder/websocket). If you need to customize the client or prefer using [Gorilla WebSocket](https://github.com/gorilla/websocket), let's follow the WebSocket interface and replace the constructor with `WithWebSocket` method:

```go
// WebsocketHandler abstracts WebSocket connection functions
// ReadJSON and WriteJSON data of a frame from the WebSocket connection.
// Close the WebSocket connection.
type WebsocketConn interface {
	ReadJSON(v interface{}) error
	WriteJSON(v interface{}) error
	Close() error
	// SetReadLimit sets the maximum size in bytes for a message read from the peer. If a
	// message exceeds the limit, the connection sends a close message to the peer
	// and returns ErrReadLimit to the application.
	SetReadLimit(limit int64)
}

// WithWebSocket replaces customized websocket client constructor
func (sc *SubscriptionClient) WithWebSocket(fn func(sc *SubscriptionClient) (WebsocketConn, error)) *SubscriptionClient
```

**Example**

```Go

// the default websocket constructor
func newWebsocketConn(sc *SubscriptionClient) (WebsocketConn, error) {
	options := &websocket.DialOptions{
		Subprotocols: []string{"graphql-ws"},
	}
	c, _, err := websocket.Dial(sc.GetContext(), sc.GetURL(), options)
	if err != nil {
		return nil, err
	}

	// The default WebsocketHandler implementation using coder's
	return &WebsocketHandler{
		ctx:     sc.GetContext(),
		Conn:    c,
		timeout: sc.GetTimeout(),
	}, nil
}

client := graphql.NewSubscriptionClient("wss://example.com/graphql")
defer client.Close()

client.WithWebSocket(newWebsocketConn)

client.Run()
```

### Options

There are extensible parts in the GraphQL query that we sometimes use. They are optional so we shouldn't require them in the method. To make it flexible, we can abstract these options as optional arguments that follow this interface.

```go
type Option interface {
	Type() OptionType
	String() string
}

client.Query(ctx context.Context, q interface{}, variables map[string]interface{}, options ...Option) error
```

<<<<<<< HEAD
Currently, there are 3 option types:
=======
Currently, there are 4 option types:
>>>>>>> 3b34c446

- `operation_name`
- `operation_directive`
- `bind_extensions`
- `bind_response_headers`

The operation name option is built-in because it is unique. We can use the option directly with `OperationName`.

```go
// query MyQuery {
//	...
// }
client.Query(ctx, &q, variables, graphql.OperationName("MyQuery"))
```

In contrast, operation directives are various and customizable on different GraphQL servers. There isn't any built-in directive in the library. You need to define yourself. For example:

```go
// define @cached directive for Hasura queries
// https://hasura.io/docs/latest/graphql/cloud/response-caching.html#enable-caching
type cachedDirective struct {
	ttl int
}

func (cd cachedDirective) Type() OptionType {
	// operation_directive
	return graphql.OptionTypeOperationDirective
}

func (cd cachedDirective) String() string {
	if cd.ttl <= 0 {
		return "@cached"
	}
	return fmt.Sprintf("@cached(ttl: %d)", cd.ttl)
}

// query MyQuery @cached {
//	...
// }
client.Query(ctx, &q, variables, graphql.OperationName("MyQuery"), cachedDirective{})
```

### Execute pre-built query

The `Exec` function allows you to execute pre-built queries. While using reflection to build queries is convenient as you get some resemblance of type safety, it gets very cumbersome when you need to create queries semi-dynamically. For instance, imagine you are building a CLI tool to query data from a graphql endpoint and you want users to be able to narrow down the query by passing CLI flags or something.

```Go
// filters would be built dynamically somehow from the command line flags
filters := []string{
   `fieldA: {subfieldA: {_eq: "a"}}`,
   `fieldB: {_eq: "b"}`,
   ...
}

query := "query{something(where: {" + strings.Join(filters, ", ") + "}){id}}"
res := struct {
	Somethings []Something
}{}

if err := client.Exec(ctx, query, &res, map[string]any{}); err != nil {
	panic(err)
}

subscription := "subscription{something(where: {" + strings.Join(filters, ", ") + "}){id}}"
subscriptionId, err := subscriptionClient.Exec(subscription, nil, func(dataValue []byte, errValue error) error {
	if errValue != nil {
		// handle error
		// if returns error, it will failback to `onError` event
		return nil
	}
	data := query{}
	err := json.Unmarshal(dataValue, &data)
	// ...
})
```

If you prefer decoding JSON yourself, use `ExecRaw` instead.

```Go
query := `query{something(where: { foo: { _eq: "bar" }}){id}}`
var res struct {
	Somethings []Something `json:"something"`
}

raw, err := client.ExecRaw(ctx, query, map[string]any{})
if err != nil {
	panic(err)
}

err = json.Unmarshal(raw, &res)
```

### Get extensions from response

The response map may also contain an entry with the `extensions` key. To decode this field you need to bind a struct or map pointer. The client will optionally unmarshal the field using JSON decoder.

```go
var q struct {
	User struct {
		ID   string `graphql:"id"`
		Name string `graphql:"name"`
	}
}

var ext struct {
	ID     int    `json:"id"`
	Domain string `json:"domain"`
}

err := client.Query(context.Background(), &q, map[string]interface{}{}, graphql.BindExtensions(&ext))
if err != nil {
	t.Fatal(err)
}
```

Additionally, if you need information about the extensions returned in the response use `ExecRawWithExtensions`. This function returns a map with extensions as the second variable.

```Go
query := `query{something(where: { foo: { _eq: "bar" }}){id}}`

data, extensions, err := client.ExecRawWithExtensions(ctx, query, map[string]any{})
if err != nil {
	panic(err)
}

// You can now use the `extensions` variable to access the extensions data
fmt.Println("Extensions:", extensions)
```

### Get headers from response

Use the `BindResponseHeaders` option to bind headers from the response.

```go
headers := http.Header{}
err := client.Query(context.TODO(), &q, map[string]any{}, graphql.BindResponseHeaders(&headers))
if err != nil {
  panic(err)
}

fmt.Println(headers.Get("content-type"))
// application/json
```

### With operation name (deprecated)

```Go
func (c *Client) NamedQuery(ctx context.Context, name string, q interface{}, variables map[string]interface{}) error

func (c *Client) NamedMutate(ctx context.Context, name string, q interface{}, variables map[string]interface{}) error

func (sc *SubscriptionClient) NamedSubscribe(name string, v interface{}, variables map[string]interface{}, handler func(message []byte, err error) error) (string, error)
```

### Raw bytes response

In the case when we developers want to decode JSON response ourselves. Moreover, the default `UnmarshalGraphQL` function isn't ideal with complicated nested interfaces

```Go
func (c *Client) QueryRaw(ctx context.Context, q interface{}, variables map[string]interface{}) ([]byte, error)

func (c *Client) MutateRaw(ctx context.Context, q interface{}, variables map[string]interface{}) ([]byte, error)

func (c *Client) NamedQueryRaw(ctx context.Context, name string, q interface{}, variables map[string]interface{}) ([]byte, error)

func (c *Client) NamedMutateRaw(ctx context.Context, name string, q interface{}, variables map[string]interface{}) ([]byte, error)
```

### Multiple mutations with ordered map

You might need to make multiple mutations in a single query. It's not very convenient with structs
so you can use ordered map `[][2]interface{}` instead.

For example, to make the following GraphQL mutation:

```GraphQL
mutation($login1: String!, $login2: String!, $login3: String!) {
	createUser(login: $login1) { login }
	createUser(login: $login2) { login }
	createUser(login: $login3) { login }
}
variables {
	"login1": "grihabor",
	"login2": "diman",
	"login3": "indigo"
}
```

You can define:

```Go
type CreateUser struct {
	Login string
}
m := [][2]interface{}{
	{"createUser(login: $login1)", &CreateUser{}},
	{"createUser(login: $login2)", &CreateUser{}},
	{"createUser(login: $login3)", &CreateUser{}},
}
variables := map[string]interface{}{
	"login1": "grihabor",
	"login2": "diman",
	"login3": "indigo",
}
```

### Debugging and Unit test

Enable debug mode with the `WithDebug` function. If the request fails, the request and response information will be included in `extensions[].internal` property.

```json
{
  "errors": [
    {
      "message": "Field 'user' is missing required arguments: login",
      "extensions": {
        "internal": {
          "request": {
            "body": "{\"query\":\"{user{name}}\"}",
            "headers": {
              "Content-Type": ["application/json"]
            }
          },
          "response": {
            "body": "{\"errors\": [{\"message\": \"Field 'user' is missing required arguments: login\",\"locations\": [{\"line\": 7,\"column\": 3}]}]}",
            "headers": {
              "Content-Type": ["application/json"]
            }
          }
        }
      },
      "locations": [
        {
          "line": 7,
          "column": 3
        }
      ]
    }
  ]
}
```

For debugging queries, you can use `Construct*` functions to see what the generated query looks like:

```go
// ConstructQuery build GraphQL query string from struct and variables
func ConstructQuery(v interface{}, variables map[string]interface{}, options ...Option) (string, error)

// ConstructMutation build GraphQL mutation string from struct and variables
func ConstructMutation(v interface{}, variables map[string]interface{}, options ...Option) (string, error)

// ConstructSubscription build GraphQL subscription string from struct and variables
func ConstructSubscription(v interface{}, variables map[string]interface{}, options ...Option) (string, string, error)

// UnmarshalGraphQL parses the JSON-encoded GraphQL response data and stores
// the result in the GraphQL query data structure pointed to by v.
func UnmarshalGraphQL(data []byte, v interface{}) error
```

Because the GraphQL query string is generated in runtime using reflection, it isn't really safe. To ensure the GraphQL query is expected, it's necessary to write some unit tests for query construction.

## Directories

| Path                                                                                   | Synopsis                                                                                                         |
| -------------------------------------------------------------------------------------- | ---------------------------------------------------------------------------------------------------------------- |
| [example/graphqldev](https://godoc.org/github.com/shurcooL/graphql/example/graphqldev) | graphqldev is a test program currently being used for developing graphql package.                                |
| [ident](https://godoc.org/github.com/shurcooL/graphql/ident)                           | Package ident provides functions for parsing and converting identifier names between various naming conventions. |
| [internal/jsonutil](https://godoc.org/github.com/shurcooL/graphql/internal/jsonutil)   | Package jsonutil provides a function for decoding JSON into a GraphQL query data structure.                      |

## References

- https://github.com/shurcooL/graphql
- https://github.com/apollographql/subscriptions-transport-ws/blob/master/PROTOCOL.md
- https://github.com/coder/websocket

## License

- [MIT License](LICENSE)<|MERGE_RESOLUTION|>--- conflicted
+++ resolved
@@ -13,42 +13,6 @@
 **Note**: Before v0.8.0, `QueryRaw`, `MutateRaw`, and `Subscribe` methods return `*json.RawMessage`. This output type is redundant to be decoded. From v0.8.0, the output type is changed to `[]byte`.
 
 - [go-graphql-client](#go-graphql-client)
-<<<<<<< HEAD
-	- [Installation](#installation)
-	- [Usage](#usage)
-		- [Authentication](#authentication)
-		- [Simple Query](#simple-query)
-		- [Arguments and Variables](#arguments-and-variables)
-		- [Custom scalar tag](#custom-scalar-tag)
-		- [Skip GraphQL field](#skip-graphql-field)
-		- [Inline Fragments](#inline-fragments)
-		- [Specify GraphQL type name](#specify-graphql-type-name)
-		- [Mutations](#mutations)
-			- [Mutations Without Fields](#mutations-without-fields)
-		- [Subscription](#subscription)
-			- [Usage](#usage-1)
-			- [Subscribe](#subscribe)
-			- [Stop the subscription](#stop-the-subscription)
-			- [Authentication](#authentication-1)
-			- [Options](#options)
-			- [Subscription Protocols](#subscription-protocols)
-			- [Handle connection error](#handle-connection-error)
-				- [Connection Initialisation Timeout](#connection-initialisation-timeout)
-				- [WebSocket Connection Idle Timeout](#websocket-connection-idle-timeout)
-			- [Events](#events)
-			- [Custom HTTP Client](#custom-http-client)
-			- [Custom WebSocket client](#custom-websocket-client)
-		- [Options](#options-1)
-		- [Execute pre-built query](#execute-pre-built-query)
-		- [Get extensions from response](#get-extensions-from-response)
-		- [With operation name (deprecated)](#with-operation-name-deprecated)
-		- [Raw bytes response](#raw-bytes-response)
-		- [Multiple mutations with ordered map](#multiple-mutations-with-ordered-map)
-		- [Debugging and Unit test](#debugging-and-unit-test)
-	- [Directories](#directories)
-	- [References](#references)
-	- [License](#license)
-=======
   - [Installation](#installation)
   - [Usage](#usage)
     - [Authentication](#authentication)
@@ -70,6 +34,8 @@
       - [Options](#options)
       - [Subscription Protocols](#subscription-protocols)
       - [Handle connection error](#handle-connection-error)
+        - [Connection Initialisation Timeout](#connection-initialisation-timeout)
+        - [WebSocket Connection Idle Timeout](#websocket-connection-idle-timeout)
       - [Events](#events)
       - [Custom HTTP Client](#custom-http-client)
       - [Custom WebSocket client](#custom-websocket-client)
@@ -84,7 +50,6 @@
   - [Directories](#directories)
   - [References](#references)
   - [License](#license)
->>>>>>> 3b34c446
 
 ## Installation
 
@@ -834,11 +799,7 @@
 client.Query(ctx context.Context, q interface{}, variables map[string]interface{}, options ...Option) error
 ```
 
-<<<<<<< HEAD
-Currently, there are 3 option types:
-=======
 Currently, there are 4 option types:
->>>>>>> 3b34c446
 
 - `operation_name`
 - `operation_directive`
