--- conflicted
+++ resolved
@@ -472,10 +472,99 @@
 	}
 }
 
-<<<<<<< HEAD
+func TestClient_BindExtensions(t *testing.T) {
+	mux := http.NewServeMux()
+	mux.HandleFunc("/graphql", func(w http.ResponseWriter, req *http.Request) {
+		body := mustRead(req.Body)
+		if got, want := body, `{"query":"{user{id,name}}"}`+"\n"; got != want {
+			t.Errorf("got body: %v, want %v", got, want)
+		}
+		w.Header().Set("Content-Type", "application/json")
+		mustWrite(w, `{"data": {"user": {"name": "Gopher"}}, "extensions": {"id": 1, "domain": "users"}}`)
+	})
+	client := graphql.NewClient("/graphql", &http.Client{Transport: localRoundTripper{handler: mux}})
+
+	var q struct {
+		User struct {
+			ID   string `graphql:"id"`
+			Name string `graphql:"name"`
+		}
+	}
+
+	var ext struct {
+		ID     int    `json:"id"`
+		Domain string `json:"domain"`
+	}
+
+	err := client.Query(context.Background(), &q, map[string]interface{}{})
+	if err != nil {
+		t.Fatal(err)
+	}
+
+	if got, want := q.User.Name, "Gopher"; got != want {
+		t.Fatalf("got q.User.Name: %q, want: %q", got, want)
+	}
+
+	err = client.Query(context.Background(), &q, map[string]interface{}{}, graphql.BindExtensions(&ext))
+	if err != nil {
+		t.Fatal(err)
+	}
+
+	if got, want := q.User.Name, "Gopher"; got != want {
+		t.Fatalf("got q.User.Name: %q, want: %q", got, want)
+	}
+
+	if got, want := ext.ID, 1; got != want {
+		t.Errorf("got ext.ID: %q, want: %q", got, want)
+	}
+	if got, want := ext.Domain, "users"; got != want {
+		t.Errorf("got ext.Domain: %q, want: %q", got, want)
+	}
+}
+
+// Test exec pre-built query, return raw json string and map
+// with extensions
+func TestClient_Exec_QueryRawWithExtensions(t *testing.T) {
+	mux := http.NewServeMux()
+	mux.HandleFunc("/graphql", func(w http.ResponseWriter, req *http.Request) {
+		body := mustRead(req.Body)
+		if got, want := body, `{"query":"{user{id,name}}"}`+"\n"; got != want {
+			t.Errorf("got body: %v, want %v", got, want)
+		}
+		w.Header().Set("Content-Type", "application/json")
+		mustWrite(w, `{"data": {"user": {"name": "Gopher"}}, "extensions": {"id": 1, "domain": "users"}}`)
+	})
+	client := graphql.NewClient("/graphql", &http.Client{Transport: localRoundTripper{handler: mux}})
+
+	var ext struct {
+		ID     int    `json:"id"`
+		Domain string `json:"domain"`
+	}
+
+	_, extensions, err := client.ExecRawWithExtensions(context.Background(), "{user{id,name}}", map[string]interface{}{})
+	if err != nil {
+		t.Fatal(err)
+	}
+
+	if got := extensions; got == nil {
+		t.Errorf("got nil extensions: %q, want: non-nil", got)
+	}
+
+	err = json.Unmarshal(extensions, &ext)
+	if err != nil {
+		t.Fatal(err)
+	}
+
+	if got, want := ext.ID, 1; got != want {
+		t.Errorf("got ext.ID: %q, want: %q", got, want)
+	}
+	if got, want := ext.Domain, "users"; got != want {
+		t.Errorf("got ext.Domain: %q, want: %q", got, want)
+	}
+}
+
 // Issue: https://github.com/hasura/go-graphql-client/issues/139
 func TestUnmarshalGraphQL_unionSlice(t *testing.T) {
-
 	expectedQuery := `query($cursor0: String, $searchQuery: String!) {
 		search(type: ISSUE, query: $searchQuery, first: 100, after: $cursor0) {
 			pageInfo {
@@ -594,101 +683,145 @@
 		"searchQuery": "test",
 		"cursor0":     "test",
 	})
-=======
-func TestClient_BindExtensions(t *testing.T) {
-	mux := http.NewServeMux()
-	mux.HandleFunc("/graphql", func(w http.ResponseWriter, req *http.Request) {
-		body := mustRead(req.Body)
-		if got, want := body, `{"query":"{user{id,name}}"}`+"\n"; got != want {
-			t.Errorf("got body: %v, want %v", got, want)
-		}
-		w.Header().Set("Content-Type", "application/json")
-		mustWrite(w, `{"data": {"user": {"name": "Gopher"}}, "extensions": {"id": 1, "domain": "users"}}`)
-	})
-	client := graphql.NewClient("/graphql", &http.Client{Transport: localRoundTripper{handler: mux}})
-
-	var q struct {
-		User struct {
-			ID   string `graphql:"id"`
-			Name string `graphql:"name"`
-		}
-	}
-
-	var ext struct {
-		ID     int    `json:"id"`
-		Domain string `json:"domain"`
-	}
-
-	err := client.Query(context.Background(), &q, map[string]interface{}{})
-	if err != nil {
-		t.Fatal(err)
-	}
-
-	if got, want := q.User.Name, "Gopher"; got != want {
-		t.Fatalf("got q.User.Name: %q, want: %q", got, want)
-	}
-
-	err = client.Query(context.Background(), &q, map[string]interface{}{}, graphql.BindExtensions(&ext))
-	if err != nil {
-		t.Fatal(err)
-	}
-
-	if got, want := q.User.Name, "Gopher"; got != want {
-		t.Fatalf("got q.User.Name: %q, want: %q", got, want)
-	}
-
-	if got, want := ext.ID, 1; got != want {
-		t.Errorf("got ext.ID: %q, want: %q", got, want)
-	}
-	if got, want := ext.Domain, "users"; got != want {
-		t.Errorf("got ext.Domain: %q, want: %q", got, want)
-	}
-}
-
-// Test exec pre-built query, return raw json string and map
-// with extensions
-func TestClient_Exec_QueryRawWithExtensions(t *testing.T) {
-	mux := http.NewServeMux()
-	mux.HandleFunc("/graphql", func(w http.ResponseWriter, req *http.Request) {
-		body := mustRead(req.Body)
-		if got, want := body, `{"query":"{user{id,name}}"}`+"\n"; got != want {
-			t.Errorf("got body: %v, want %v", got, want)
-		}
-		w.Header().Set("Content-Type", "application/json")
-		mustWrite(w, `{"data": {"user": {"name": "Gopher"}}, "extensions": {"id": 1, "domain": "users"}}`)
-	})
-	client := graphql.NewClient("/graphql", &http.Client{Transport: localRoundTripper{handler: mux}})
-
-	var ext struct {
-		ID     int    `json:"id"`
-		Domain string `json:"domain"`
-	}
-
-	_, extensions, err := client.ExecRawWithExtensions(context.Background(), "{user{id,name}}", map[string]interface{}{})
->>>>>>> 1d68c4a5
-	if err != nil {
-		t.Fatal(err)
-	}
-
-<<<<<<< HEAD
+	if err != nil {
+		t.Fatal(err)
+	}
+
 	if !reflect.DeepEqual(want, got) {
 		t.Errorf("got %+v, want: %+v", got, want)
-=======
-	if got := extensions; got == nil {
-		t.Errorf("got nil extensions: %q, want: non-nil", got)
-	}
-
-	err = json.Unmarshal(extensions, &ext)
-	if err != nil {
-		t.Fatal(err)
-	}
-
-	if got, want := ext.ID, 1; got != want {
-		t.Errorf("got ext.ID: %q, want: %q", got, want)
-	}
-	if got, want := ext.Domain, "users"; got != want {
-		t.Errorf("got ext.Domain: %q, want: %q", got, want)
->>>>>>> 1d68c4a5
+	}
+}
+
+// Issue: https://github.com/hasura/go-graphql-client/issues/152
+func TestUnmarshalGraphQL_shopifyAdminAPI(t *testing.T) {
+
+	type testQuery struct {
+		Orders struct {
+			Edges []struct {
+				Cursor string
+				Node   struct {
+					ID                       string
+					Test                     bool
+					Name                     string
+					Email                    *string
+					DisplayFinancialStatus   string
+					DisplayFulfillmentStatus string
+					ReturnStatus             string
+					Note                     string
+					ClientIP                 string
+					Closed                   bool
+					ClosedAt                 *time.Time
+					CancelledAt              *time.Time
+					CustomAttributes         []struct {
+						Key   string
+						Value string
+					}
+					Customer struct {
+						Email string
+					}
+				}
+			}
+			PageInfo struct {
+				EndCursor   string
+				HasNextPage bool
+			}
+		} `graphql:"orders(first: $first, after: $after)"`
+	}
+
+	mux := http.NewServeMux()
+	mux.HandleFunc("/graphql", func(w http.ResponseWriter, req *http.Request) {
+		w.Header().Set("Content-Type", "application/json")
+		mustWrite(w, `{
+			"data": {
+				"orders": {
+					"edges": [
+						{
+							"cursor": "x==",
+							"node": {
+								"id": "gid://shopify/Order/x",
+								"test": false,
+								"name": "#1004",
+								"email": null,
+								"displayFinancialStatus": "PAID",
+								"displayFulfillmentStatus": "UNFULFILLED",
+								"returnStatus": "NO_RETURN",
+								"note": "unfulfilled",
+								"clientIp": "x",
+								"closed": false,
+								"closedAt": null,
+								"cancelledAt": null,
+								"customAttributes": [],
+								"customer": null
+							}
+						},
+						{
+							"cursor": "x==",
+							"node": {
+								"id": "gid://shopify/Order/x",
+								"test": false,
+								"name": "#1005",
+								"email": null,
+								"displayFinancialStatus": "REFUNDED",
+								"displayFulfillmentStatus": "FULFILLED",
+								"returnStatus": "NO_RETURN",
+								"note": "fulfilled then refunded (not returned)",
+								"clientIp": "x",
+								"closed": true,
+								"closedAt": "2024-08-29T02:07:04Z",
+								"cancelledAt": null,
+								"customAttributes": [],
+								"customer": null
+							}
+						},
+						{
+							"cursor": "x==",
+							"node": {
+								"id": "gid://shopify/Order/x",
+								"test": false,
+								"name": "#1006",
+								"email": null,
+								"displayFinancialStatus": "PAID",
+								"displayFulfillmentStatus": "FULFILLED",
+								"returnStatus": "IN_PROGRESS",
+								"note": "fulfulled and return in progress",
+								"clientIp": "x",
+								"closed": false,
+								"closedAt": null,
+								"cancelledAt": null,
+								"customAttributes": [],
+								"customer": null
+							}
+						}
+					],
+					"pageInfo": {
+						"endCursor": "x==",
+						"hasNextPage": false
+					}
+				}
+			},
+			"extensions": {
+				"cost": {
+					"requestedQueryCost": 8,
+					"actualQueryCost": 8,
+					"throttleStatus": {
+						"maximumAvailable": 2000.0,
+						"currentlyAvailable": 1992,
+						"restoreRate": 100.0
+					}
+				}
+			}
+		}`)
+	})
+	client := graphql.NewClient("/graphql", &http.Client{Transport: localRoundTripper{handler: mux}})
+
+	var got testQuery
+
+	err := client.Query(context.Background(), &got, map[string]interface{}{
+		"first": 10,
+		"after": "test",
+	})
+	if err != nil {
+		t.Fatal(err)
 	}
 }
 
